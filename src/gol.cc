// Communication
#include <graybat.hpp>

// STL
#include <iostream>   /* std::cout */
#include <vector>     /* std::vector */
#include <array>      /* std::array */
#include <cmath>      /* sqrt */
#include <cstdlib>    /* atoi */


struct Cell : public graybat::graphPolicy::SimpleProperty{
    Cell() : SimpleProperty(0), isAlive{{0}}, aliveNeighbors(0){}
    Cell(ID id) : SimpleProperty(id), isAlive{{0}}, aliveNeighbors(0){
      unsigned random = rand() % 10000;
      if(random < 3125){
	isAlive[0] = 1;
      }

    }
	
    std::array<unsigned, 1> isAlive;
    unsigned aliveNeighbors;

};


void printGolDomain(const std::vector<unsigned> domain, const unsigned width, const unsigned height, const unsigned generation){
    for(unsigned i = 0; i < domain.size(); ++i){
	if((i % (width)) == 0){
	    std::cerr << std::endl;
	}

	if(domain.at(i)){
	  std::cerr << "#";
	}
	else {
	    std::cerr << " ";
	}

    }
    std::cerr << "Generation: " << generation << std::endl;
    for(unsigned i = 0; i < height+1; ++i){
	std::cerr << "\033[F";
    }

}


template <class T_Cell>
void updateState(std::vector<T_Cell> &cells){
    for(T_Cell &cell : cells){
	updateState(cell);

    }

}


template <class T_Cell>
void updateState(T_Cell &cell){
    switch(cell.aliveNeighbors){

    case 0:
    case 1:
	cell.isAlive[0] = 0;
	break;

    case 2:
	cell.isAlive[0] = cell.isAlive[0];
	break;
	    
    case 3: 
	cell.isAlive[0] = 1;
	break;

    default: 
	cell.isAlive[0] = 0;
	break;

    };

}


int gol(const unsigned nCells, const unsigned nTimeSteps ) {
    /***************************************************************************
     * Configuration
     ****************************************************************************/

    // CommunicationPolicy
    typedef graybat::communicationPolicy::BMPI CP;
    
    // GraphPolicy
    typedef graybat::graphPolicy::BGL<Cell>    GP;
    
    // Cave
    typedef graybat::Cave<CP, GP>   MyCave;
    typedef typename MyCave::Event  Event;
    typedef typename MyCave::Vertex Vertex;
    typedef typename MyCave::Edge   Edge;

    /***************************************************************************
     * Initialize Communication
     ****************************************************************************/
    //Create Graph
    const unsigned height = sqrt(nCells);
    const unsigned width  = height;

    // Create GoL Graph
    MyCave cave(graybat::pattern::GridDiagonal(height, width));
    
    // Distribute vertices
<<<<<<< HEAD
    cave.distribute(graybat::mapping::Random(1));
=======
    cave.distribute(graybat::mapping::Consecutive());
>>>>>>> 461a493c

    
    /***************************************************************************
     * Run Simulation
     ****************************************************************************/
     std::vector<Event> events;   
     std::vector<unsigned> golDomain(cave.getVertices().size(), 0); 
     const Vertex root = cave.getVertex(0);


     // Simulate life 
     for(unsigned timestep = 0; timestep < nTimeSteps; ++timestep){

    	// Print life field by owner of vertex 0
    	if(cave.peerHostsVertex(root)){
    	    printGolDomain(golDomain, width, height, timestep);
    	}
	
    	// Send state to neighbor cells
    	for(Vertex &v : cave.hostedVertices){
    	    for(auto link : cave.getOutEdges(v)){
    		Vertex destVertex = link.first;
    		Edge   destEdge   = link.second;
    		events.push_back(cave.asyncSend(destVertex, destEdge, v.isAlive));
    	    }
    	}

     	// Recv state from neighbor cells
     	for(Vertex &v : cave.hostedVertices){
    	    for(auto link : cave.getInEdges(v)){
    		Vertex srcVertex = link.first;
    		Edge   srcEdge   = link.second;
    		cave.recv(srcVertex, srcEdge, srcVertex.isAlive);
    		if(srcVertex.isAlive[0]) v.aliveNeighbors++;
    	    }
    	}

    	// Wait to finish events
    	for(unsigned i = 0; i < events.size(); ++i){
    	    events.back().wait();
    	    events.pop_back();
    	}

    	// Calculate state for next generation
    	updateState(cave.hostedVertices);

     	// Gather state by vertex with id = 0
    	for(Vertex &v: cave.hostedVertices){
    	    v.aliveNeighbors = 0;
    	    cave.gather(root, v, v.isAlive, golDomain, true);
    	}
	
     }
    
    return 0;

}

int main(int argc, char** argv){

    if(argc < 3){
	std::cout << "Usage ./GoL [nCells] [nTimeteps]" << std::endl;
	return 0;
    }

    const unsigned nCells    = atoi(argv[1]);
    const unsigned nTimeSteps = atoi(argv[2]);


    gol(nCells, nTimeSteps);


    return 0;
}<|MERGE_RESOLUTION|>--- conflicted
+++ resolved
@@ -111,12 +111,7 @@
     MyCave cave(graybat::pattern::GridDiagonal(height, width));
     
     // Distribute vertices
-<<<<<<< HEAD
-    cave.distribute(graybat::mapping::Random(1));
-=======
     cave.distribute(graybat::mapping::Consecutive());
->>>>>>> 461a493c
-
     
     /***************************************************************************
      * Run Simulation
