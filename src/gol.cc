// GrayBat
#include <graybat.hpp>

// Mappings
#include <mapping/Consecutive.hpp>
#include <mapping/Random.hpp>
#include <mapping/Roundrobin.hpp>
//#include <mapping/GraphPartition.hpp>

<<<<<<< HEAD
// Pattern
#include <pattern/GridDiagonal.hpp>

/** @name Game of Life Example
 *
 */

=======
>>>>>>> 75660b4f
// STL
#include <iostream>   /* std::cout */
#include <vector>     /* std::vector */
#include <array>      /* std::array */
#include <cmath>      /* sqrt */
#include <cstdlib>    /* atoi */

struct Cell : public graybat::graphPolicy::SimpleProperty{
    Cell() : SimpleProperty(0){}
    Cell(ID id) : SimpleProperty(id), isAlive{{0}}, aliveNeighbors(0){
      unsigned random = rand() % 10000;
      if(random < 3125){
	isAlive[0] = 1;
      }

    }
	
    std::array<unsigned, 1> isAlive;
    unsigned aliveNeighbors;

};


void printGolDomain(const std::vector<unsigned> domain, const unsigned width, const unsigned height, const unsigned generation){
    for(unsigned i = 0; i < domain.size(); ++i){
	if((i % (width)) == 0){
	    std::cerr << std::endl;
	}

	if(domain.at(i)){
	  std::cerr << "#";
	}
	else {
	    std::cerr << " ";
	}


    }
    std::cerr << "Generation: " << generation << std::endl;
    for(unsigned i = 0; i < height+1; ++i){
	std::cerr << "\033[F";
    }

}


template <class T_Cell>
void updateState(std::vector<T_Cell> &cells){
    for(T_Cell &cell : cells){
	updateState(cell);

    }

}


template <class T_Cell>
void updateState(T_Cell &cell){
    switch(cell.aliveNeighbors){

    case 0:
    case 1:
	cell.isAlive[0] = 0;
	break;

    case 2:
	cell.isAlive[0] = cell.isAlive[0];
	break;
	    
    case 3: 
	cell.isAlive[0] = 1;
	break;

    default: 
	cell.isAlive[0] = 0;
	break;

    };

}


int gol(const unsigned nCells, const unsigned nTimeSteps ) {
    /***************************************************************************
     * Configuration
     ****************************************************************************/

    // CommunicationPolicy
    typedef graybat::communicationPolicy::BMPI CP;
    
    // GraphPolicy
    typedef graybat::graphPolicy::BGL<Cell>    GP;
    
    // Cage
    typedef graybat::Cage<CP, GP>   MyCage;
    typedef typename MyCage::Event  Event;
    typedef typename MyCage::Vertex Vertex;
    typedef typename MyCage::Edge   Edge;

    /***************************************************************************
     * Initialize Communication
     ****************************************************************************/
    // Set Graph properties
    const unsigned height = sqrt(nCells);
    const unsigned width  = height;

    // Create GoL Graph
    MyCage grid(graybat::pattern::GridDiagonal(height, width));
    
    // Distribute vertices
<<<<<<< HEAD
    grid.distribute(graybat::mapping::Roundrobin());
=======
    cave.distribute(graybat::mapping::Consecutive());
>>>>>>> 75660b4f

    /***************************************************************************
     * Run Simulation
     ****************************************************************************/
     std::vector<Event> events;   
     std::vector<unsigned> golDomain(grid.getVertices().size(), 0); 
     const Vertex root = grid.getVertex(0);

     // Simulate life 
     for(unsigned timestep = 0; timestep < nTimeSteps; ++timestep){

    	// Print life field by owner of vertex 0
    	if(grid.peerHostsVertex(root)){
    	    printGolDomain(golDomain, width, height, timestep);
    	}
	
    	// Send state to neighbor cells
    	for(Vertex &v : grid.hostedVertices){
    	    for(auto link : grid.getOutEdges(v)){
    		Vertex destVertex = link.first;
    		Edge   destEdge   = link.second;
    		events.push_back(grid.asyncSend(destVertex, destEdge, v.isAlive));
    	    }
    	}

     	// Recv state from neighbor cells
     	for(Vertex &v : grid.hostedVertices){
    	    for(auto link : grid.getInEdges(v)){
    		Vertex srcVertex = link.first;
    		Edge   srcEdge   = link.second;

    		grid.recv(srcVertex, srcEdge, srcVertex.isAlive);
    		if(srcVertex.isAlive[0]) v.aliveNeighbors++;
    	    }
    	}



    	// Wait to finish events
    	for(unsigned i = 0; i < events.size(); ++i){
    	    events.back().wait();
    	    events.pop_back();
    	}


    	// Calculate state for next generation
    	updateState(grid.hostedVertices);

     	// Gather state by vertex with id = 0
    	for(Vertex &v: grid.hostedVertices){
    	    v.aliveNeighbors = 0;
    	    grid.gather(root, v, v.isAlive, golDomain, true);
    	}
	
     }
    
    return 0;

}

int main(int argc, char** argv){

    if(argc < 3){
	std::cout << "Usage ./GoL [nCells] [nTimeteps]" << std::endl;
	return 0;
    }

    const unsigned nCells    = atoi(argv[1]);
    const unsigned nTimeSteps = atoi(argv[2]);


    gol(nCells, nTimeSteps);


    return 0;
}<|MERGE_RESOLUTION|>--- conflicted
+++ resolved
@@ -7,7 +7,6 @@
 #include <mapping/Roundrobin.hpp>
 //#include <mapping/GraphPartition.hpp>
 
-<<<<<<< HEAD
 // Pattern
 #include <pattern/GridDiagonal.hpp>
 
@@ -15,8 +14,7 @@
  *
  */
 
-=======
->>>>>>> 75660b4f
+
 // STL
 #include <iostream>   /* std::cout */
 #include <vector>     /* std::vector */
@@ -127,11 +125,7 @@
     MyCage grid(graybat::pattern::GridDiagonal(height, width));
     
     // Distribute vertices
-<<<<<<< HEAD
     grid.distribute(graybat::mapping::Roundrobin());
-=======
-    cave.distribute(graybat::mapping::Consecutive());
->>>>>>> 75660b4f
 
     /***************************************************************************
      * Run Simulation
