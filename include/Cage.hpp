#pragma once
#include <map>       /* map */
#include <set>       /* set */
#include <exception> /* std::out_of_range */
#include <sstream>   /* std::stringstream */
#include <assert.h>  /* assert */
#include <cstddef>    /* nullptr_t */
#include <algorithm> /* std::max */

#include <dout.hpp>            /* dout::Dout::getInstance() */
#include <utils.hpp> /* exclusivePrefixSum */

namespace graybat {

    /************************************************************************//**
     * @class Cage
     *
     * @brief The Communication And Graph Environment enables to communicate
     *        on basis of a graph with methods of a user defined communication
     *	      library.
     *
     * A cage is defined by its Communication and Graph policy. The communication
     * policy provides methods for point to point and collective operations.
     * The graph policy provides methods to query graph imformation of the
     * cage graph. 
     *
     * @remark A peer can host several vertices.
     *
     *
     ***************************************************************************/
    template <typename T_CommunicationPolicy, typename T_GraphPolicy>
    struct Cage {
	typedef T_CommunicationPolicy                   CommunicationPolicy;
        typedef T_GraphPolicy                           GraphPolicy;
	typedef typename GraphPolicy::Vertex            Vertex;
	typedef typename GraphPolicy::Edge              Edge;
	typedef typename GraphPolicy::GraphID           GraphID;
	typedef typename GraphPolicy::EdgeDescription   EdgeDescription;
	typedef typename GraphPolicy::GraphDescription  GraphDescription;
	typedef typename Vertex::ID                     VertexID;
	typedef typename CommunicationPolicy::VAddr     VAddr;
	typedef typename CommunicationPolicy::Event     Event;
	typedef typename CommunicationPolicy::Context   Context;
	typedef typename CommunicationPolicy::ContextID ContextID;


	template <class T_Functor>
	Cage(T_Functor graphFunctor) : graph(GraphPolicy(graphFunctor())){

	}

      	/***************************************************************************
	 *
	 * MEMBER
	 *
	 ***************************************************************************/
	CommunicationPolicy comm;
        GraphPolicy         graph;
        Context             graphContext;
	std::vector<Vertex> hostedVertices;


      	/***************************************************************************
	 *
	 * MAPS
	 *
	 ***************************************************************************/
	// Maps vertices to its hosts
	std::map<VertexID, VAddr> vertexMap;
    
	// Each graph is mapped to a context of the peer
	std::map<GraphID, Context> graphMap; 

	// List of vertices of the hosts
	std::map<VAddr, std::vector<Vertex> > peerMap;

	
	/***********************************************************************//**
         *
	 * @name Graph Operations
	 * 
	 * @{
	 *
	 ***************************************************************************/
	std::vector<Vertex> getVertices(){
	    return graph.getVertices();
	    
	}
	
	Vertex getVertex(const VertexID vertexID){
	    return graph.getVertices().at(vertexID);
	    
	}

	std::vector<Vertex> getAdjacentVertices(const Vertex v){
	    return graph.getAdjacentVertices(v);
	    
	}
	
	std::vector<std::pair<Vertex, Edge>> getOutEdges(const Vertex v){
	    return graph.getOutEdges(v);
	    
	}

	std::vector<std::pair<Vertex, Edge>> getInEdges(const Vertex v){
	    return graph.getInEdges(v);
	    
	}
	/** @} */

	/***********************************************************************//**
	 *
	 * @name Mapping Operations
	 *
	 * @{
	 *
	 ***************************************************************************/

	/**
	 * @brief Distribution of the graph vertices to the peers of 
	 *        the global context. The distFunctor it the function
	 *        responsible for this distribution.
	 *
	 * @param distFunctor Function for vertex distribution 
	 *                    with the following interface:
	 *                    distFunctor(OwnVAddr, ContextSize, Graph)
	 *
	 */
	template<class T_Functor>
	void distribute(T_Functor distFunctor){
	    hostedVertices = distFunctor(comm.getGlobalContext().getVAddr(), comm.getGlobalContext().size(), graph);
	    announce(hostedVertices);
	}

	
	/**
	 * @brief Announces *vertices* of a *graph* to the network, so that other peers
	 *        know that these *vertices* are hosted by this peer.
	 *
	 * The general workflow includes two steps:
	 *  1. Each peer, that hosts vertices of the *graph* announces its *vertices*
	 *     * Each peer will send its hosted vertices and update its vertices location
	 *     * The host peers will create a new context for *graph*
	 *  2. Vertices can now be located by locateVertex()
	 *  3. use Graphpeer to communicate between vertices
	 *
	 * @remark This is a collective Operation on which either all host peers
	 *         of the supergraph of *graph* have to take part or when *graph* has no
	 *         supergraph then all Communicatos from the globalContext (which should
	 *         be all peers in the network).
	 *
	 * @todo What happens if *vertices* is empty ?
	 * @todo What happens when there already exist an context for *graph* ?
	 * @todo What happens when not all *vertices* of a *graph* were announced ?
	 * @todo Reduce communication from 2 steps (allReduce + allGather) to one
	 *       step (allGatherVar), could reduce communication.
	 *
	 * @param[in] graph  Its vertices will be announced
	 * @param[in] vertices A set of vertices, that will be hosted by this peer
	 *
	 */
	void announce(const std::vector<Vertex> vertices, const bool global=true){
	    // Get old context from graph
    	  Context oldContext = graphContext;

	  if(global){
		oldContext = comm.getGlobalContext();

	  }
		
	    if(!oldContext.valid()){

	    }
	    else {
		//std::cout << "Has already context" << std::endl;
	    }

	    assert(oldContext.valid());

	    // Create new context for peers which host vertices
	    std::vector<unsigned> nVertices(1, vertices.size());
	    std::vector<unsigned> recvHasVertices(oldContext.size(), 0);
	    comm.allGather(oldContext, nVertices, recvHasVertices);

	    std::vector<VAddr> vAddrsWithVertices;

	    for(unsigned i = 0; i < recvHasVertices.size(); ++i){
		if(recvHasVertices[i] > 0){
		    vAddrsWithVertices.push_back(i);
		}
	    }

	    Context newContext = comm.createContext(vAddrsWithVertices, oldContext);
	    graphContext = newContext;
	
	    // Each peer announces the vertices it hosts
	    if(newContext.valid()){
		// Bound graph to new context

	    
		// Retrieve maximum number of vertices per peer
		std::vector<unsigned> nVertices(1,vertices.size());
		std::vector<unsigned> maxVerticesCount(1,  0);
		comm.allReduce(newContext, maximum<unsigned>(), nVertices, maxVerticesCount);

		// Gather maxVerticesCount times vertex ids
		std::vector<std::vector<Vertex> > newVertexMaps (newContext.size(), std::vector<Vertex>());
		for(unsigned i = 0; i < maxVerticesCount[0]; ++i){
		    std::vector<int> vertexID(1, -1);
		    std::vector<int> recvData(newContext.size(), 0);

		    if(i < vertices.size()){
			vertexID[0] = graph.getLocalID(vertices.at(i));
		    }

		    comm.allGather(newContext, vertexID, recvData);
		
		   
		    for(unsigned vAddr = 0; vAddr < newVertexMaps.size(); ++vAddr){
			if(recvData[vAddr] != -1){
			    VertexID vertexID = (VertexID) recvData[vAddr];
			    Vertex v = graph.getVertices().at(vertexID);
			    vertexMap[v.id] = vAddr;
			    newVertexMaps[vAddr].push_back(v);
		    
			}

		    }
      
		    for(unsigned vAddr = 0; vAddr < newVertexMaps.size(); ++vAddr){
			peerMap[vAddr] = newVertexMaps[vAddr];

		    }

		}

	    }

	}

	template <typename T>
	struct maximum {

	    T operator()(const T a, const T b){
		return std::max(a, b);
	    }
	    
	};

  
	/**
	 * @brief Returns the VAddr of the host of *vertex* in the graph
	 *
	 * @bug When the location of *vertex* is not known then
	 *      the programm crashes by an exception. 
	 *      This exception should be handled for better
	 *      debugging behaviour.
	 *
	 * @param[in] vertex Will be located.
	 *
	 */
	VAddr locateVertex(Vertex vertex){
	    return vertexMap.at(vertex.id);

	}

	/**
	 * @brief Opposite operation of locateVertex(). It returns the
	 *        vertices that are hosted by the peer with
	 *        *vAddr*
	 */
	std::vector<Vertex> getHostedVertices(const VAddr vAddr){
	  return peerMap[vAddr];

	}

	/**
	 * @brief Returns true if the *vertex* is hosted by the
	 *        calling peer otherwise false.
	 *
	 */
	bool peerHostsVertex(Vertex vertex){
	    VAddr vaddr     = graphContext.getVAddr();

	    for(Vertex &v : getHostedVertices(vaddr)){
		if(vertex.id == v.id)
		    return true;
	    }
	    return false;
	

	}

	/** @} */

	/***********************************************************************//**
	 *
	 * @name Point to Point Communication Operations 
	 *
	 * @{
	 *
	 ***************************************************************************/


	/**
	 * @brief Synchron transmission of *data* to the *destVertex* on *edge*.
	 *
	 * @param[in] graph The graph in which the communication takes place.
	 * @param[in] destVertex Vertex that will receive the *data*.
	 * @param[in] edge Edge over which the *data* will be transmitted.
	 * @param[in] data Data that will be send.
	 *
	 */
	template <typename T>
	inline void send(const Vertex destVertex, const Edge edge, const T& data){
	    VAddr destVAddr   = locateVertex(destVertex);
	    comm.send(destVAddr, edge.id, graphContext, data);

	}


	/**
	 * @brief Asynchron transmission of *data* to the *destVertex* on *edge*.
	 *
	 * @todo Documentation how data should be formated !!!
	 *
	 * @param[in] graph The graph in which the communication takes place.
	 * @param[in] destVertex Vertex that will receive the *data*.
	 * @param[in] edge Edge over which the *data* will be transmitted.
	 * @param[in] data Data that will be send.
	 *
	 * @return Event Can be waited (Event::wait()) for or checked for (Event::ready())
	 *
	 */
	template <typename T>
	Event asyncSend(const Vertex destVertex, const Edge edge, const T& data){
	    VAddr destVAddr  = locateVertex(destVertex);
	    return comm.asyncSend(destVAddr, edge.id, graphContext, data);
	
	}

	/**
	 * @brief Synchron receive of *data* from the *srcVertex* on *edge*.
	 *
	 * @param[in]  graph The graph in which the communication takes place.
	 * @param[in]  srcVertex Vertex that send the *data*
	 * @param[in]  edge Edge over which the *data* will be transmitted.
	 * @param[out] data Data that will be received
	 *
	 */
	template <typename T>
	inline void recv(const Vertex srcVertex, const Edge edge, T& data){
	    VAddr srcVAddr   = locateVertex(srcVertex);
	    comm.recv(srcVAddr, edge.id, graphContext, data);

	}

	/**
	 * @brief Asynchron receive of *data* from the *srcVertex* on *edge*.
	 *
	 * @param[in]  graph The graph in which the communication takes place.
	 * @param[in]  srcVertex Vertex that send the *data*
	 * @param[in]  edge Edge over which the *data* will be transmitted.
	 * @param[out] data Data that will be received
	 *
	 * @return Event Can be waited (Event::wait()) for or checked for (Event::ready())
	 *
	 */
	template <typename T>
	Event asypncRecv(const Vertex srcVertex, const Edge edge, T& data){
	    VAddr srcVAddr = locateVertex(srcVertex);
	    return comm.asyncRecv(srcVAddr, edge.id, graphContext, data);

	}

	/** @} */

	/**********************************************************************//**
	 *
	 * @name Collective Communication Operations 
	 *
	 * @{
	 *
	 **************************************************************************/ 

	template <typename T_Data, typename Op>
	void reduce(const Vertex rootVertex, const Vertex srcVertex, Op op, const std::vector<T_Data> sendData, std::vector<T_Data>& recvData){
	    static std::vector<T_Data> reduce;
	    static std::vector<T_Data>* rootRecvData;
	    static unsigned vertexCount = 0;
	    static bool hasRootVertex = false;


	    VAddr rootVAddr   = locateVertex(rootVertex);
	    VAddr srcVAddr    = locateVertex(srcVertex);
	    Context context   = graphContext;
	    std::vector<Vertex> vertices = getHostedVertices(srcVAddr);

	    vertexCount++;

	    if(reduce.empty()){
		reduce = std::vector<T_Data>(sendData.size(), 0);
	    }

	    // Reduce locally
	    std::transform(reduce.begin(), reduce.end(), sendData.begin(), reduce.begin(), op);

	    // Remember pointer of recvData from rootVertex
	    if(rootVertex.id == srcVertex.id){
		hasRootVertex = true;
		rootRecvData = &recvData;
	    }

	    // Finally start reduction
	    if(vertexCount == vertices.size()){

		if(hasRootVertex){
		    comm.reduce(rootVAddr, context, op, reduce, *rootRecvData);
		}
		else{
		    comm.reduce(rootVAddr, context, op, reduce, recvData);

		}

		reduce.clear();
		vertexCount = 0;
	    }
	    assert(vertexCount <= vertices.size());

	}

	template <typename T_Data, typename T_Recv, typename Op>
	void allReduce(const Vertex srcVertex, Op op, const std::vector<T_Data> sendData, T_Recv& recvData){

	    static std::vector<T_Data> reduce;
	    static unsigned vertexCount = 0;
	    static std::vector<T_Recv*> recvDatas;

	    VAddr srcVAddr    = locateVertex(srcVertex);
	    Context context   = graphContext;
	    std::vector<Vertex> vertices = getHostedVertices(srcVAddr);

	    recvDatas.push_back(&recvData);
	
	    vertexCount++;

	    if(reduce.empty()){
		reduce = std::vector<T_Data>(sendData.size(), 0);
	    }

	    // Reduce locally
	    std::transform(reduce.begin(), reduce.end(), sendData.begin(), reduce.begin(), op);

	    // Finally start reduction
	    if(vertexCount == vertices.size()){

		comm.allReduce(context, op, reduce, *(recvDatas[0]));

		// Distribute Received Data to Hosted Vertices
		for(unsigned i = 1; i < recvDatas.size(); ++i){
		    std::copy(recvDatas[0]->begin(), recvDatas[0]->end(), recvDatas[i]->begin());

		}
	    

		reduce.clear();
		vertexCount = 0;
	    }
	    assert(vertexCount <= vertices.size());

	}

<<<<<<< HEAD
=======
	
>>>>>>> d014c746
      // This function is the hell
      // TODO: Simplify !!!
      // TODO: Better software design required !!!
	template <typename T_Send, typename T_Recv>
	void gather(const Vertex rootVertex, const Vertex srcVertex, const T_Send sendData, T_Recv& recvData, const bool reorder){
	    typedef typename T_Send::value_type SendValueType;
	    typedef typename T_Recv::value_type RecvValueType;
	
	    static std::vector<SendValueType> gather;
	    static T_Recv* rootRecvData     = NULL;
	    static bool peerHostsRootVertex = false;
	    static unsigned nGatherCalls    = 0;

	    nGatherCalls++;

	    VAddr rootVAddr  = locateVertex(rootVertex);
	    Context context  = graphContext;

	    // Insert data of srcVertex to the end of the gather vector
	    gather.insert(gather.end(), sendData.begin(), sendData.end());

	    // Store recv pointer of rootVertex
	    if(srcVertex.id == rootVertex.id){
		rootRecvData = &recvData;
		peerHostsRootVertex = true;
	    }

<<<<<<< HEAD
	if(nGatherCalls == hostedVertices.size()){
	  std::vector<unsigned> recvCount;
=======
	    if(nGatherCalls == hostedVertices.size()){
		std::vector<unsigned> recvCount;

		if(peerHostsRootVertex){
		    comm.gatherVar(rootVAddr, context, gather, *rootRecvData, recvCount);
>>>>>>> d014c746


<<<<<<< HEAD
	    // Reorder the received data, so that the data
	    // is in vertex id order. This operation is no
	    // sorting since the mapping is known before.
	    if(reorder){
	      std::vector<RecvValueType> recvDataReordered(recvData.size());
	      Cage::reorder(*rootRecvData, recvCount, recvDataReordered);
	      std::copy(recvDataReordered.begin(), recvDataReordered.end(), rootRecvData->begin());
=======
		    
		    // Reordering code
		    if(reorder){
			std::vector<unsigned> prefixsum(context.size(),0);
		
			// TODO
			// std::partial_sum might do the job
			unsigned sum = 0;
			for(unsigned count_i = 0; count_i < recvCount.size(); ++count_i){
			    prefixsum[count_i] = sum;
			    sum += recvCount[count_i];
			}

		
			std::vector<RecvValueType> recvDataReordered(recvData.size());
			for(unsigned vAddr = 0; vAddr < context.size(); vAddr++){
			    std::vector<Vertex> hostedVertices = getHostedVertices(vAddr);
			    unsigned nElementsPerVertex = recvCount.at(vAddr) / hostedVertices.size();

			    unsigned hVertex_i=0;
			    for(Vertex v: hostedVertices){

				std::copy(rootRecvData->begin()+(prefixsum[vAddr] + (hVertex_i * nElementsPerVertex)),
					  rootRecvData->begin()+(prefixsum[vAddr] + (hVertex_i * nElementsPerVertex)) + (nElementsPerVertex),
					  recvDataReordered.begin()+(v.id*nElementsPerVertex));
				hVertex_i++;

			    }
			    
			}
			std::copy(recvDataReordered.begin(), recvDataReordered.end(), rootRecvData->begin());
>>>>>>> d014c746

		    }
		
		}
		else {
		    comm.gatherVar(rootVAddr, context, gather, recvData, recvCount);
		}
	    
		gather.clear();
		nGatherCalls = 0;

	    }

	}


	/**
	 *  @todo get rid of sendData.begin(), sendData.end()
	 *        T_Data should only use .size() and .data()
	 *
	 **/
	template <typename T_Send, typename T_Recv>
	void allGather(const Vertex srcVertex, T_Send sendData, T_Recv& recvData, const bool reorder){
	    typedef typename T_Send::value_type SendValueType;
	    typedef typename T_Recv::value_type RecvValueType;

	    static std::vector<SendValueType> gather;
	    static std::vector<T_Recv*> recvDatas;
	    static unsigned nGatherCalls    = 0;
	    nGatherCalls++;
	    
	    VAddr srcVAddr  = locateVertex(srcVertex);
	    Context context = graphContext;
	    std::vector<Vertex> vertices = getHostedVertices(srcVAddr);

	    gather.insert(gather.end(), sendData.begin(), sendData.end());
	    recvDatas.push_back(&recvData);


	    if(nGatherCalls == hostedVertices.size()){
		std::vector<unsigned> recvCount;

		comm.allGatherVar(context, gather, *(recvDatas[0]), recvCount);

		// Reordering code
		if(reorder){
		    std::vector<unsigned> prefixsum(context.size(),0);

		    unsigned sum = 0;
		    for(unsigned count_i = 0; count_i < recvCount.size(); ++count_i){
			prefixsum[count_i] = sum;
			sum += recvCount[count_i];
		    }
		    
		    std::vector<RecvValueType> recvDataReordered(recvData.size());
		    for(unsigned vAddr = 0; vAddr < context.size(); vAddr++){
			std::vector<Vertex> hostedVertices = getHostedVertices(vAddr);
			unsigned nElementsPerVertex = recvCount.at(vAddr) / hostedVertices.size();

			unsigned hVertex_i=0;
			for(Vertex v: hostedVertices){

			    std::copy(recvDatas[0]->begin()+(prefixsum[vAddr] + (hVertex_i * nElementsPerVertex)),
				      recvDatas[0]->begin()+(prefixsum[vAddr] + (hVertex_i * nElementsPerVertex)) + (nElementsPerVertex),
				      recvDataReordered.begin()+(v.id*nElementsPerVertex));
			    hVertex_i++;

			}
			    
		    }

		}
		

		// if(reorder){
		//     std::vector<typename T_Recv::value_type> recvDataReordered(recvData.size());
		//     unsigned vAddr = 0;
		//     for(unsigned recv_i = 0; recv_i < recvData.size(); ){
		// 	std::vector<Vertex> hostedVertices = getHostedVertices(vAddr);
		// 	for(Vertex v: hostedVertices){
		// 	    recvDataReordered.at(v.id) = recvDatas[0]->data()[recv_i];
		// 	    recv_i++;
		// 	}
		// 	vAddr++;
		//     }
		//     for(unsigned i = 0; i < recvDataReordered.size(); ++i){
		// 	recvDatas[0]->data()[i] = recvDataReordered[i];
		//     }
		    
		// }

		// Distribute Received Data to Hosted Vertices
		//unsigned nElements = std::accumulate(recvCount.begin(), recvCount.end(), 0);
		for(unsigned i = 1; i < recvDatas.size(); ++i){
		    std::copy(recvDatas[0]->begin(), recvDatas[0]->end(), recvDatas[i]->begin());

		}
	    
		gather.clear();


	    }

	}

	void synchronize(){
	    comm.synchronize(graphContext);

	}
	/** @} */

    private:

	/**
	 * @brief Reorders data received from vertices into vertex id order.
	 *
	 */
	template <class T>
	void reorder(const std::vector<T> &data, const std::vector<unsigned> &recvCount, std::vector<T> &dataReordered){
	    std::vector<unsigned> prefixsum(graphContext.size(), 0);

	    utils::exclusivePrefixSum(recvCount.begin(), recvCount.end(), prefixsum.begin());

	    for(unsigned vAddr = 0; vAddr < graphContext.size(); vAddr++){
		const std::vector<Vertex> hostedVertices = getHostedVertices(vAddr);
		const unsigned nElementsPerVertex = recvCount.at(vAddr) / hostedVertices.size();

		for(unsigned hostVertex_i = 0; hostVertex_i < hostedVertices.size(); hostVertex_i++){

		    unsigned sourceOffset = prefixsum[vAddr] + (hostVertex_i * nElementsPerVertex);
		    unsigned targetOffset = hostedVertices[hostVertex_i].id * nElementsPerVertex;
		    
		    std::copy(data.begin() + sourceOffset,
			      data.begin() + sourceOffset + nElementsPerVertex,
			      dataReordered.begin() + targetOffset);
		}
	    }

	}
	
    };

} // namespace graybat


/**
 * @example gol.cc
 *
 * @brief Simple example that shows how to instantiate and use the Cage.
 *
 */<|MERGE_RESOLUTION|>--- conflicted
+++ resolved
@@ -470,10 +470,7 @@
 
 	}
 
-<<<<<<< HEAD
-=======
-	
->>>>>>> d014c746
+
       // This function is the hell
       // TODO: Simplify !!!
       // TODO: Better software design required !!!
@@ -501,59 +498,18 @@
 		peerHostsRootVertex = true;
 	    }
 
-<<<<<<< HEAD
-	if(nGatherCalls == hostedVertices.size()){
-	  std::vector<unsigned> recvCount;
-=======
 	    if(nGatherCalls == hostedVertices.size()){
 		std::vector<unsigned> recvCount;
-
 		if(peerHostsRootVertex){
 		    comm.gatherVar(rootVAddr, context, gather, *rootRecvData, recvCount);
->>>>>>> d014c746
-
-
-<<<<<<< HEAD
-	    // Reorder the received data, so that the data
-	    // is in vertex id order. This operation is no
-	    // sorting since the mapping is known before.
-	    if(reorder){
-	      std::vector<RecvValueType> recvDataReordered(recvData.size());
-	      Cage::reorder(*rootRecvData, recvCount, recvDataReordered);
-	      std::copy(recvDataReordered.begin(), recvDataReordered.end(), rootRecvData->begin());
-=======
-		    
-		    // Reordering code
+
+		    // Reorder the received data, so that the data
+		    // is in vertex id order. This operation is no
+		    // sorting since the mapping is known before.
 		    if(reorder){
-			std::vector<unsigned> prefixsum(context.size(),0);
-		
-			// TODO
-			// std::partial_sum might do the job
-			unsigned sum = 0;
-			for(unsigned count_i = 0; count_i < recvCount.size(); ++count_i){
-			    prefixsum[count_i] = sum;
-			    sum += recvCount[count_i];
-			}
-
-		
 			std::vector<RecvValueType> recvDataReordered(recvData.size());
-			for(unsigned vAddr = 0; vAddr < context.size(); vAddr++){
-			    std::vector<Vertex> hostedVertices = getHostedVertices(vAddr);
-			    unsigned nElementsPerVertex = recvCount.at(vAddr) / hostedVertices.size();
-
-			    unsigned hVertex_i=0;
-			    for(Vertex v: hostedVertices){
-
-				std::copy(rootRecvData->begin()+(prefixsum[vAddr] + (hVertex_i * nElementsPerVertex)),
-					  rootRecvData->begin()+(prefixsum[vAddr] + (hVertex_i * nElementsPerVertex)) + (nElementsPerVertex),
-					  recvDataReordered.begin()+(v.id*nElementsPerVertex));
-				hVertex_i++;
-
-			    }
-			    
-			}
+			Cage::reorder(*rootRecvData, recvCount, recvDataReordered);
 			std::copy(recvDataReordered.begin(), recvDataReordered.end(), rootRecvData->begin());
->>>>>>> d014c746
 
 		    }
 		
