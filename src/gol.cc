--- conflicted
+++ resolved
@@ -1,16 +1,5 @@
 // Communication
-<<<<<<< HEAD
-#include <Graph.hpp>                           /* Graph */
-#include <CommunicationAbstractionLayer.hpp>   /* CommunicationAbstractionLayer */
-#include <MPI.hpp>                             /* CommunicationPolicy::MPI*/
-#include <GraphBasedVirtualOverlayNetwork.hpp> /* GraphBasedVirtualOverlayNetwork */
-
-// Helpers
-#include <distribution.hpp> /* consecutive, roundRobin */
-#include <topology.hpp>     /* meshDiagonal */
-=======
 #include <graybat.hpp>
->>>>>>> 006bfaed
 
 // STL
 #include <iostream>   /* std::cout */
